/*
 * PackratServerOperations.java
 *
 * Copyright (C) 2009-14 by RStudio, Inc.
 *
 * Unless you have received this program directly from RStudio pursuant
 * to the terms of a commercial license agreement with RStudio, then
 * this program is licensed to you under the terms of version 3 of the
 * GNU Affero General Public License. This program is distributed WITHOUT
 * ANY EXPRESS OR IMPLIED WARRANTY, INCLUDING THOSE OF NON-INFRINGEMENT,
 * MERCHANTABILITY OR FITNESS FOR A PARTICULAR PURPOSE. Please refer to the
 * AGPL (http://www.gnu.org/licenses/agpl-3.0.txt) for more details.
 *
 */
package org.rstudio.studio.client.packrat.model;

import org.rstudio.studio.client.server.ServerRequestCallback;
<<<<<<< HEAD
=======

>>>>>>> 3d16bad5
import com.google.gwt.core.client.JsArray;

public interface PackratServerOperations
{
   void getPackratContext(ServerRequestCallback<PackratContext> requestCallback);
   
   void getPackratStatus(String dir,
            ServerRequestCallback<JsArray<PackratStatus>> requestCallback);
   
   void packratBootstrap(String dir,
                         ServerRequestCallback<PackratContext> requestCallback);
<<<<<<< HEAD
   
   void getPackratRestoreActions(String dir,
                                 ServerRequestCallback<JsArray<PackratRestoreActions>> requestCallback);
=======

   void listPackagesPackrat(String dir,
                            ServerRequestCallback<JsArray<PackratPackageInfo>> requestCallback);
>>>>>>> 3d16bad5
}<|MERGE_RESOLUTION|>--- conflicted
+++ resolved
@@ -15,10 +15,7 @@
 package org.rstudio.studio.client.packrat.model;
 
 import org.rstudio.studio.client.server.ServerRequestCallback;
-<<<<<<< HEAD
-=======
 
->>>>>>> 3d16bad5
 import com.google.gwt.core.client.JsArray;
 
 public interface PackratServerOperations
@@ -30,13 +27,10 @@
    
    void packratBootstrap(String dir,
                          ServerRequestCallback<PackratContext> requestCallback);
-<<<<<<< HEAD
    
    void getPackratRestoreActions(String dir,
                                  ServerRequestCallback<JsArray<PackratRestoreActions>> requestCallback);
-=======
 
    void listPackagesPackrat(String dir,
                             ServerRequestCallback<JsArray<PackratPackageInfo>> requestCallback);
->>>>>>> 3d16bad5
 }