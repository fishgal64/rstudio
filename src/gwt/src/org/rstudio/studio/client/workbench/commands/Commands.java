/*
 * Commands.java
 *
 * Copyright (C) 2009-12 by RStudio, Inc.
 *
 * Unless you have received this program directly from RStudio pursuant
 * to the terms of a commercial license agreement with RStudio, then
 * this program is licensed to you under the terms of version 3 of the
 * GNU Affero General Public License. This program is distributed WITHOUT
 * ANY EXPRESS OR IMPLIED WARRANTY, INCLUDING THOSE OF NON-INFRINGEMENT,
 * MERCHANTABILITY OR FITNESS FOR A PARTICULAR PURPOSE. Please refer to the
 * AGPL (http://www.gnu.org/licenses/agpl-3.0.txt) for more details.
 *
 */
package org.rstudio.studio.client.workbench.commands;

import org.rstudio.core.client.command.AppCommand;
import org.rstudio.core.client.command.CommandBundle;
import org.rstudio.core.client.command.MenuCallback;

public abstract class
      Commands extends CommandBundle
{
   public abstract void mainMenu(MenuCallback callback);

   // Workbench
   public abstract AppCommand setWorkingDir();
   
   // Source
   public abstract AppCommand newSourceDoc();
   public abstract AppCommand newTextDoc();
   public abstract AppCommand newCppDoc();
   public abstract AppCommand newSweaveDoc();
   public abstract AppCommand newRMarkdownDoc();
   public abstract AppCommand newRHTMLDoc();
   public abstract AppCommand newRDocumentationDoc();
   public abstract AppCommand newRPresentationDoc();
   public abstract AppCommand openSourceDoc();
   public abstract AppCommand reopenSourceDocWithEncoding();
   public abstract AppCommand saveSourceDoc();
   public abstract AppCommand saveSourceDocAs();
   public abstract AppCommand saveSourceDocWithEncoding();
   public abstract AppCommand saveAllSourceDocs();
   public abstract AppCommand closeSourceDoc();
   public abstract AppCommand closeAllSourceDocs();
   public abstract AppCommand executeAllCode();
   public abstract AppCommand sourceFile();
   public abstract AppCommand sourceActiveDocument();
   public abstract AppCommand sourceActiveDocumentWithEcho();
   public abstract AppCommand executeCode();
   public abstract AppCommand executeCodeWithoutFocus();
   public abstract AppCommand executeToCurrentLine();
   public abstract AppCommand executeFromCurrentLine();
   public abstract AppCommand executeCurrentFunction();
   public abstract AppCommand executeCurrentSection();
   public abstract AppCommand executeLastCode();
   public abstract AppCommand insertChunk();
   public abstract AppCommand insertSection();
   public abstract AppCommand executeCurrentChunk();
   public abstract AppCommand executeNextChunk();
   public abstract AppCommand goToHelp();
   public abstract AppCommand rcppHelp();
   public abstract AppCommand goToFunctionDefinition();
   public abstract AppCommand sourceNavigateBack();
   public abstract AppCommand sourceNavigateForward();
   public abstract AppCommand markdownHelp();
   public abstract AppCommand usingRMarkdownHelp();
   public abstract AppCommand authoringRPresentationsHelp();
   public abstract AppCommand knitToHTML();
   public abstract AppCommand previewHTML();
   public abstract AppCommand publishHTML();
   public abstract AppCommand compilePDF();
   public abstract AppCommand compileNotebook();
   public abstract AppCommand synctexSearch();
   public abstract AppCommand activateSource();
   public abstract AppCommand printSourceDoc();
   public abstract AppCommand vcsFileLog();
   public abstract AppCommand vcsFileDiff();
   public abstract AppCommand vcsFileRevert();
   public abstract AppCommand popoutDoc();
   public abstract AppCommand findReplace();
   public abstract AppCommand findNext();
   public abstract AppCommand findPrevious();
   public abstract AppCommand replaceAndFind();
   public abstract AppCommand findInFiles();
   public abstract AppCommand fold();
   public abstract AppCommand unfold();
   public abstract AppCommand foldAll();
   public abstract AppCommand unfoldAll();
   public abstract AppCommand jumpToMatching();
   public abstract AppCommand extractFunction();
   public abstract AppCommand commentUncomment();
   public abstract AppCommand reindent();
   public abstract AppCommand reflowComment();
   public abstract AppCommand setWorkingDirToActiveDoc();
   public abstract AppCommand codeCompletion();
 
   // Projects
   public abstract AppCommand newProject();
   public abstract AppCommand openProject();
   public abstract AppCommand openProjectInNewWindow();
   public abstract AppCommand projectMru0();
   public abstract AppCommand projectMru1();
   public abstract AppCommand projectMru2();
   public abstract AppCommand projectMru3();
   public abstract AppCommand projectMru4();
   public abstract AppCommand projectMru5();
   public abstract AppCommand projectMru6();
   public abstract AppCommand projectMru7();
   public abstract AppCommand projectMru8();
   public abstract AppCommand projectMru9();
   public abstract AppCommand clearRecentProjects();
   public abstract AppCommand closeProject();
   public abstract AppCommand projectOptions();
   public abstract AppCommand projectSweaveOptions();

   // Console
   public abstract AppCommand consoleClear();
   public abstract AppCommand interruptR();
   public abstract AppCommand restartR();
   public abstract AppCommand terminateR();
   public abstract AppCommand activateConsole();

   // Files
   public abstract AppCommand newFolder();
   public abstract AppCommand uploadFile();
   public abstract AppCommand copyFile();
   public abstract AppCommand moveFiles();
   public abstract AppCommand exportFiles();
   public abstract AppCommand renameFile();
   public abstract AppCommand deleteFiles();
   public abstract AppCommand refreshFiles();
   public abstract AppCommand activateFiles();
   public abstract AppCommand goToWorkingDir();
   public abstract AppCommand setAsWorkingDir();
   public abstract AppCommand setWorkingDirToFilesPane();
   public abstract AppCommand showFolder();
 
   // VCS
   public abstract AppCommand vcsDiff();
   public abstract AppCommand vcsCommit();
   public abstract AppCommand vcsRevert();
   public abstract AppCommand vcsShowHistory();
   public abstract AppCommand vcsRefresh();
   public abstract AppCommand vcsRefreshNoError();
   public abstract AppCommand vcsOpen();
   public abstract AppCommand vcsIgnore();
   public abstract AppCommand vcsPull();
   public abstract AppCommand vcsPush();
   public abstract AppCommand vcsCleanup();
   public abstract AppCommand vcsAddFiles();
   public abstract AppCommand vcsRemoveFiles();
   public abstract AppCommand activateVcs();
   public abstract AppCommand vcsResolve();
   
   // PDF
   public abstract AppCommand showPdfExternal();
   
   // HTML preview
   public abstract AppCommand openHtmlExternal();
   public abstract AppCommand saveHtmlPreviewAsLocalFile();
   public abstract AppCommand saveHtmlPreviewAs();
   public abstract AppCommand refreshHtmlPreview();
   public abstract AppCommand showHtmlPreviewLog();
   
   // Presentation
   public abstract AppCommand refreshPresentation();
   public abstract AppCommand presentationFullscreen();
   public abstract AppCommand presentationHome();
   public abstract AppCommand presentationNext();
   public abstract AppCommand presentationPrev();
   public abstract AppCommand presentationEdit();
   public abstract AppCommand presentationViewInBrowser();
   public abstract AppCommand presentationSaveAsStandalone();
   public abstract AppCommand presentationPublishToRpubs();
   public abstract AppCommand activatePresentation();
   public abstract AppCommand tutorialFeedback();
   public abstract AppCommand clearPresentationCache();
   
   // View
   public abstract AppCommand showToolbar();
   public abstract AppCommand hideToolbar();
   public abstract AppCommand zoomActualSize();
   public abstract AppCommand zoomIn();
   public abstract AppCommand zoomOut();
   public abstract AppCommand jumpTo();
   public abstract AppCommand goToFileFunction();
   public abstract AppCommand switchToTab();
   public abstract AppCommand previousTab();
   public abstract AppCommand nextTab();
   public abstract AppCommand firstTab();
   public abstract AppCommand lastTab();
   public abstract AppCommand goToLine();
   public abstract AppCommand toggleFullScreen();

   // History
   public abstract AppCommand historySendToSource();
   public abstract AppCommand historySendToConsole();
   public abstract AppCommand searchHistory();
   public abstract AppCommand loadHistory();
   public abstract AppCommand saveHistory();
   public abstract AppCommand historyRemoveEntries();
   public abstract AppCommand clearHistory();
   public abstract AppCommand historyDismissResults();
   public abstract AppCommand historyShowContext();
   public abstract AppCommand historyDismissContext();
   public abstract AppCommand activateHistory();

   // Workspace
   public abstract AppCommand clearWorkspace();
   public abstract AppCommand refreshWorkspace();
   public abstract AppCommand saveWorkspace();
   public abstract AppCommand loadWorkspace();
   public abstract AppCommand importDatasetFromFile();
   public abstract AppCommand importDatasetFromURL();

   // Environment
   public abstract AppCommand activateEnvironment();
   public abstract AppCommand refreshEnvironment();
 
   // Plots
   public abstract AppCommand nextPlot();
   public abstract AppCommand previousPlot();
   public abstract AppCommand savePlotAsImage();
   public abstract AppCommand savePlotAsPdf();
   public abstract AppCommand copyPlotToClipboard();
   public abstract AppCommand zoomPlot();
   public abstract AppCommand removePlot();
   public abstract AppCommand clearPlots();
   public abstract AppCommand refreshPlot();
   public abstract AppCommand activatePlots();
   public abstract AppCommand showManipulator();

   // Packages
   public abstract AppCommand installPackage();
   public abstract AppCommand updatePackages();
   public abstract AppCommand refreshPackages();
   public abstract AppCommand activatePackages();

   // Version control
   public abstract AppCommand versionControlHelp();
   public abstract AppCommand versionControlShowRsaKey();
   public abstract AppCommand versionControlProjectSetup();
   
   // Profiler
   public abstract AppCommand showProfiler();
   public abstract AppCommand startProfiler();
   public abstract AppCommand stopProfiler();
   
   // Tools
   public abstract AppCommand showShellDialog();
   public abstract AppCommand macPreferences();
   public abstract AppCommand showOptions();

   // Help
   public abstract AppCommand helpBack();
   public abstract AppCommand helpForward();
   public abstract AppCommand helpHome();
   public abstract AppCommand printHelp();
   public abstract AppCommand clearHelpHistory();
   public abstract AppCommand helpPopout();
   public abstract AppCommand refreshHelp();
   public abstract AppCommand raiseException();
   public abstract AppCommand raiseException2();
   public abstract AppCommand activateHelp();
   public abstract AppCommand showAboutDialog();
   public abstract AppCommand checkForUpdates();
   public abstract AppCommand helpUsingRStudio();
   public abstract AppCommand helpKeyboardShortcuts();
   public abstract AppCommand showRequestLog();
   public abstract AppCommand logFocusedElement();
   public abstract AppCommand debugDumpContents();
   public abstract AppCommand debugImportDump();
   public abstract AppCommand refreshSuperDevMode();
<<<<<<< HEAD
   public abstract AppCommand viewShortcuts();
=======
   
   // Viewer
   public abstract AppCommand viewerPopout();
   public abstract AppCommand viewerRefresh();
   public abstract AppCommand viewerStop();
   public abstract AppCommand viewerClear();
>>>>>>> 2f3e57ce

   // Application
   public abstract AppCommand quitSession();
   public abstract AppCommand updateCredentials();
   public abstract AppCommand diagnosticsReport();
   public abstract AppCommand showLogFiles();
   public abstract AppCommand rstudioSupport();
   public abstract AppCommand rstudioAgreement();

   public abstract AppCommand showWarningBar();
 
   // Build
   public abstract AppCommand buildAll();
   public abstract AppCommand devtoolsLoadAll();
   public abstract AppCommand rebuildAll();
   public abstract AppCommand cleanAll();
   public abstract AppCommand buildSourcePackage();
   public abstract AppCommand buildBinaryPackage();
   public abstract AppCommand roxygenizePackage();
   public abstract AppCommand checkPackage();
   public abstract AppCommand stopBuild();
   public abstract AppCommand buildToolsProjectSetup();
   public abstract AppCommand activateBuild();
   
   // Clipboard placeholders
   public abstract AppCommand undoDummy();
   public abstract AppCommand redoDummy();
   public abstract AppCommand cutDummy();
   public abstract AppCommand copyDummy();
   public abstract AppCommand pasteDummy();

   public abstract AppCommand mru0();
   public abstract AppCommand mru1();
   public abstract AppCommand mru2();
   public abstract AppCommand mru3();
   public abstract AppCommand mru4();
   public abstract AppCommand mru5();
   public abstract AppCommand mru6();
   public abstract AppCommand mru7();
   public abstract AppCommand mru8();
   public abstract AppCommand mru9();
   public abstract AppCommand clearRecentFiles();

   // Debugging
   public abstract AppCommand debugBreakpoint();
   public abstract AppCommand debugClearBreakpoints();
   public abstract AppCommand debugContinue();
   public abstract AppCommand debugStop();
   public abstract AppCommand debugStep();
   public abstract AppCommand debugHelp();   
   public abstract AppCommand errorsMessage();
   public abstract AppCommand errorsTraceback();
   public abstract AppCommand errorsBreak();
   
   // Other
   public abstract AppCommand checkSpelling();   
   public abstract AppCommand maximizeConsole();
   
}<|MERGE_RESOLUTION|>--- conflicted
+++ resolved
@@ -272,16 +272,13 @@
    public abstract AppCommand debugDumpContents();
    public abstract AppCommand debugImportDump();
    public abstract AppCommand refreshSuperDevMode();
-<<<<<<< HEAD
    public abstract AppCommand viewShortcuts();
-=======
    
    // Viewer
    public abstract AppCommand viewerPopout();
    public abstract AppCommand viewerRefresh();
    public abstract AppCommand viewerStop();
    public abstract AppCommand viewerClear();
->>>>>>> 2f3e57ce
 
    // Application
    public abstract AppCommand quitSession();
