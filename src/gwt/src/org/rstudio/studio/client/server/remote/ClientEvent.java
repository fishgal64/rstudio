--- conflicted
+++ resolved
@@ -64,14 +64,10 @@
    public static final String PosixShellExit = "posix_shell_exit";
    public static final String ConsoleProcessPrompt = "console_process_prompt";
    public static final String ConsoleProcessCreated = "console_process_created";
-<<<<<<< HEAD
    public static final String CompilePdfOutputEvent = "compile_pdf_output_event";
    public static final String CompilePdfErrorsEvent = "compile_pdf_errors_event";
-   
-=======
    public static final String FindResult = "find_result";
 
->>>>>>> 02f4e391
    protected ClientEvent()
    {
    }
