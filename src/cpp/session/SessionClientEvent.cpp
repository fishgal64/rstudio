/*
 * SessionClientEvent.cpp
 *
 * Copyright (C) 2009-12 by RStudio, Inc.
 *
 * Unless you have received this program directly from RStudio pursuant
 * to the terms of a commercial license agreement with RStudio, then
 * this program is licensed to you under the terms of version 3 of the
 * GNU Affero General Public License. This program is distributed WITHOUT
 * ANY EXPRESS OR IMPLIED WARRANTY, INCLUDING THOSE OF NON-INFRINGEMENT,
 * MERCHANTABILITY OR FITNESS FOR A PARTICULAR PURPOSE. Please refer to the
 * AGPL (http://www.gnu.org/licenses/agpl-3.0.txt) for more details.
 *
 */

#include <session/SessionClientEvent.hpp>

#include <boost/lexical_cast.hpp>

#include <core/Error.hpp>
#include <core/Log.hpp>
#include <core/FilePath.hpp>
#include <core/SafeConvert.hpp>
#include <core/FileSerializer.hpp>
#include <core/system/System.hpp>

using namespace rstudio::core ;

namespace rstudio {
namespace session {

namespace client_events {
   
const int kBusy = 1;  
const int kConsolePrompt = 2;
const int kConsoleWriteOutput = 3;
const int kConsoleWriteError = 4;
const int kShowErrorMessage = 5;
const int kShowHelp = 6;
const int kBrowseUrl = 7;
const int kShowEditor = 11;
const int kChooseFile = 13;
const int kAbendWarning = 14;
const int kQuit = 15;
const int kSuicide = 16;
const int kFileChanged = 17;
const int kWorkingDirChanged = 18;
const int kPlotsStateChanged = 19;
const int kViewData = 20;
const int kPackageStatusChanged = 21;
const int kPackageStateChanged = 22;
const int kLocator = 23;
const int kConsoleResetHistory = 25;
const int kSessionSerialization = 26;
const int kHistoryEntriesAdded = 27;
const int kQuotaStatus = 29;
const int kFileEdit = 32;
const int kShowContent = 33;
const int kShowData = 34;
const int kAsyncCompletion = 35;
const int kSaveActionChanged = 36;
const int kConsoleWritePrompt = 37;
const int kConsoleWriteInput = 38;
const int kShowWarningBar = 39;
const int kOpenProjectError = 40;
const int kVcsRefresh = 41;
const int kAskPass = 42;
const int kConsoleProcessOutput = 43;
const int kConsoleProcessExit = 44;
const int kListChanged = 45;
const int kConsoleProcessCreated = 46;
const int kUiPrefsChanged = 47;
const int kHandleUnsavedChanges = 48;
const int kConsoleProcessPrompt = 49;
const int kHTMLPreviewStartedEvent = 51;
const int kHTMLPreviewOutputEvent = 52;
const int kHTMLPreviewCompletedEvent = 53;
const int kCompilePdfStartedEvent = 54;
const int kCompilePdfOutputEvent = 55;
const int kCompilePdfErrorsEvent = 56;
const int kCompilePdfCompletedEvent = 57;
const int kSynctexEditFile = 58;
const int kFindResult = 59;
const int kFindOperationEnded = 60;
const int kRPubsUploadStatus = 61;
const int kBuildStarted = 62;
const int kBuildOutput = 63;
const int kBuildCompleted = 64;
const int kBuildErrors = 65;
const int kDirectoryNavigate = 66;
const int kDeferredInitCompleted = 67;
const int kPlotsZoomSizeChanged = 68;
const int kSourceCppStarted = 69;
const int kSourceCppCompleted = 70;
const int kLoadedPackageUpdates = 71;
const int kActivatePane = 72;
const int kShowPresentationPane = 73;
const int kEnvironmentRefresh = 74;
const int kContextDepthChanged = 75;
const int kEnvironmentAssigned = 76;
const int kEnvironmentRemoved = 77;
const int kBrowserLineChanged = 78;
const int kPackageLoaded = 79;
const int kPackageUnloaded = 80;
const int kPresentationPaneRequestCompleted = 81;
const int kUnhandledError = 82;
const int kErrorHandlerChanged = 83;
const int kViewerNavigate = 84;
const int kSourceExtendedTypeDetected = 85;
const int kShinyViewer = 86;
const int kDebugSourceCompleted = 87;
const int kRmdRenderStarted = 88;
const int kRmdRenderOutput = 89;
const int kRmdRenderCompleted = 90;
const int kRmdTemplateDiscovered = 91;
const int kRmdTemplateDiscoveryCompleted = 92;
const int kRmdShinyDocStarted = 93;
const int kRmdRSConnectDeploymentOutput = 94;
const int kRmdRSConnectDeploymentCompleted = 95;
const int kUserPrompt = 96;
const int kInstallRtools = 97;
const int kInstallShiny = 98;
const int kSuspendAndRestart = 99;
const int kDataViewChanged = 100;
const int kViewFunction = 101;
const int kMarkersChanged = 102;
<<<<<<< HEAD
const int kUpdateGutterMarkers = 103;
=======
const int kEnableRStudioConnect = 103;
>>>>>>> 9f288d3f
}

void ClientEvent::init(int type, const json::Value& data)
{
   type_ = type;
   data_ = data;
   id_ = core::system::generateUuid();
}
   
void ClientEvent::asJsonObject(int id, json::Object* pObject) const
{
   json::Object& object = *pObject;
   object["id"] = id;
   object["type"] = typeName(); 
   object["data"] = data();
}
   
std::string ClientEvent::typeName() const 
{
   switch(type_)
   {
      case client_events::kBusy:
         return "busy";  
      case client_events::kConsolePrompt:
         return "console_prompt";
      case client_events::kConsoleWriteOutput:
         return "console_output";
      case client_events::kConsoleWriteError: 
         return "console_error";
      case client_events::kShowErrorMessage: 
         return "show_error_message";
      case client_events::kShowHelp: 
         return "show_help";
      case client_events::kBrowseUrl: 
         return "browse_url";
      case client_events::kShowEditor: 
         return "show_editor";
      case client_events::kChooseFile: 
         return "choose_file";
      case client_events::kAbendWarning:
         return "abend_warning";
      case client_events::kQuit:
         return "quit";
      case client_events::kSuicide: 
         return "suicide";
      case client_events::kFileChanged:
         return "file_changed";
      case client_events::kWorkingDirChanged: 
         return "working_dir_changed";
      case client_events::kPlotsStateChanged: 
         return "plots_state_changed";
      case client_events::kViewData: 
         return "view_data";
      case client_events::kPackageStatusChanged: 
         return "package_status_changed";
      case client_events::kPackageStateChanged: 
         return "package_state_changed";
      case client_events::kLocator:
         return "locator";
      case client_events::kConsoleResetHistory:
         return "console_reset_history";
      case client_events::kSessionSerialization:
         return "session_serialization";
      case client_events::kHistoryEntriesAdded:
         return "history_entries_added";
      case client_events::kQuotaStatus:
         return "quota_status";
      case client_events::kFileEdit:
         return "file_edit";
      case client_events::kShowContent:
         return "show_content";
      case client_events::kShowData:
         return "show_data";
      case client_events::kAsyncCompletion:
         return "async_completion";
      case client_events::kSaveActionChanged:
         return "save_action_changed";
      case client_events::kConsoleWritePrompt:
         return "console_write_prompt";
      case client_events::kConsoleWriteInput:
         return "console_write_input";
      case client_events::kShowWarningBar:
         return "show_warning_bar";
      case client_events::kOpenProjectError:
         return "open_project_error";
      case client_events::kVcsRefresh:
         return "vcs_refresh";
      case client_events::kAskPass:
         return "ask_pass";
      case client_events::kConsoleProcessOutput:
         return "console_process_output";
      case client_events::kConsoleProcessExit:
         return "console_process_exit";
      case client_events::kListChanged:
         return "list_changed";
      case client_events::kUiPrefsChanged:
         return "ui_prefs_changed";
      case client_events::kHandleUnsavedChanges:
         return "handle_unsaved_changes";
      case client_events::kConsoleProcessPrompt:
         return "console_process_prompt";
      case client_events::kConsoleProcessCreated:
         return "console_process_created";
      case client_events::kHTMLPreviewStartedEvent:
         return "html_preview_started_event";
      case client_events::kHTMLPreviewOutputEvent:
         return "html_preview_output_event";
      case client_events::kHTMLPreviewCompletedEvent:
         return "html_preview_completed_event";
      case client_events::kCompilePdfStartedEvent:
         return "compile_pdf_started_event";
      case client_events::kCompilePdfOutputEvent:
         return "compile_pdf_output_event";
      case client_events::kCompilePdfErrorsEvent:
         return "compile_pdf_errors_event";
      case client_events::kCompilePdfCompletedEvent:
         return "compile_pdf_completed_event";
      case client_events::kSynctexEditFile:
         return "synctex_edit_file";
      case client_events::kFindResult:
         return "find_result";
      case client_events::kFindOperationEnded:
         return "find_operation_ended";
      case client_events::kRPubsUploadStatus:
         return "rpubs_upload_status";
      case client_events::kBuildStarted:
         return "build_started";
      case client_events::kBuildOutput:
         return "build_output";
      case client_events::kBuildCompleted:
         return "build_completed";
      case client_events::kBuildErrors:
         return "build_errors";
      case client_events::kDirectoryNavigate:
         return "directory_navigate";
      case client_events::kDeferredInitCompleted:
         return "deferred_init_completed";
      case client_events::kPlotsZoomSizeChanged:
         return "plots_zoom_size_changed";
      case client_events::kSourceCppStarted:
         return "source_cpp_started";
      case client_events::kSourceCppCompleted:
         return "source_cpp_completed";
      case client_events::kLoadedPackageUpdates:
         return "loaded_package_updates";
      case client_events::kActivatePane:
         return "activate_pane";
      case client_events::kShowPresentationPane:
         return "show_presentation_pane";
      case client_events::kEnvironmentRefresh:
         return "environment_refresh";   
      case client_events::kContextDepthChanged:
         return "context_depth_changed";
      case client_events::kEnvironmentAssigned:
         return "environment_assigned";
      case client_events::kEnvironmentRemoved:
         return "environment_removed";
      case client_events::kBrowserLineChanged:
         return "browser_line_changed";
      case client_events::kPackageLoaded:
         return "package_loaded";
      case client_events::kPackageUnloaded:
         return "package_unloaded";
      case client_events::kPresentationPaneRequestCompleted:
         return "presentation_pane_request_completed";
      case client_events::kUnhandledError:
         return "unhandled_error";
      case client_events::kErrorHandlerChanged:
         return "error_handler_changed";
      case client_events::kViewerNavigate:
         return "viewer_navigate";
      case client_events::kSourceExtendedTypeDetected:
         return "source_extended_type_detected";
      case client_events::kShinyViewer:
         return "shiny_viewer";
      case client_events::kDebugSourceCompleted:
         return "debug_source_completed";
      case client_events::kRmdRenderStarted:
         return "rmd_render_started";
      case client_events::kRmdRenderOutput:
         return "rmd_render_output";
      case client_events::kRmdRenderCompleted:
         return "rmd_render_completed";
      case client_events::kRmdTemplateDiscovered:
         return "rmd_template_discovered";
      case client_events::kRmdTemplateDiscoveryCompleted:
         return "rmd_template_discovery_completed";
      case client_events::kRmdShinyDocStarted:
         return "rmd_shiny_doc_started";
      case client_events::kRmdRSConnectDeploymentOutput:
         return "rsconnect_deployment_output";
      case client_events::kRmdRSConnectDeploymentCompleted:
         return "rsconnect_deployment_completed";
      case client_events::kUserPrompt:
         return "user_prompt";
      case client_events::kInstallRtools:
         return "install_r_tools";
      case client_events::kInstallShiny:
         return "install_shiny";
      case client_events::kSuspendAndRestart:
         return "suspend_and_restart";
      case client_events::kDataViewChanged:
         return "data_view_changed";
      case client_events::kViewFunction:
         return "view_function";
      case client_events::kMarkersChanged:
         return "markers_changed";
<<<<<<< HEAD
      case client_events::kUpdateGutterMarkers:
         return "update_gutter_markers";
=======
      case client_events::kEnableRStudioConnect:
         return "enable_rstudio_connect";
>>>>>>> 9f288d3f
      default:
         LOG_WARNING_MESSAGE("unexpected event type: " + 
                             safe_convert::numberToString(type_));
         return "";
   }
}

ClientEvent showEditorEvent(const std::string& content,
                            bool isRCode,
                            bool lineWrapping)
{
   json::Object data;
   data["content"] = content;
   data["is_r_code"] = isRCode;
   data["line_wrapping"] = lineWrapping;
   return ClientEvent(client_events::kShowEditor, data);
}

ClientEvent browseUrlEvent(const std::string& url, const std::string& window)
{
   json::Object browseURLInfo;
   browseURLInfo["url"] = url;
   browseURLInfo["window"] = window;
   return ClientEvent(client_events::kBrowseUrl, browseURLInfo);
}
    
   
ClientEvent showErrorMessageEvent(const std::string& title,
                                  const std::string& message)
{
   json::Object errorMessage ;
   errorMessage["title"] = title;
   errorMessage["message"] = message;
   return ClientEvent(client_events::kShowErrorMessage, errorMessage);
}


   
   
} // namespace session
} // namespace rstudio<|MERGE_RESOLUTION|>--- conflicted
+++ resolved
@@ -124,11 +124,8 @@
 const int kDataViewChanged = 100;
 const int kViewFunction = 101;
 const int kMarkersChanged = 102;
-<<<<<<< HEAD
+const int kEnableRStudioConnect = 103;
 const int kUpdateGutterMarkers = 103;
-=======
-const int kEnableRStudioConnect = 103;
->>>>>>> 9f288d3f
 }
 
 void ClientEvent::init(int type, const json::Value& data)
@@ -336,13 +333,10 @@
          return "view_function";
       case client_events::kMarkersChanged:
          return "markers_changed";
-<<<<<<< HEAD
+      case client_events::kEnableRStudioConnect:
+         return "enable_rstudio_connect";
       case client_events::kUpdateGutterMarkers:
          return "update_gutter_markers";
-=======
-      case client_events::kEnableRStudioConnect:
-         return "enable_rstudio_connect";
->>>>>>> 9f288d3f
       default:
          LOG_WARNING_MESSAGE("unexpected event type: " + 
                              safe_convert::numberToString(type_));
