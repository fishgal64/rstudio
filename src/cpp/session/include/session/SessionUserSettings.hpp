/*
 * SessionUserSettings.hpp
 *
 * Copyright (C) 2009-12 by RStudio, Inc.
 *
 * Unless you have received this program directly from RStudio pursuant
 * to the terms of a commercial license agreement with RStudio, then
 * this program is licensed to you under the terms of version 3 of the
 * GNU Affero General Public License. This program is distributed WITHOUT
 * ANY EXPRESS OR IMPLIED WARRANTY, INCLUDING THOSE OF NON-INFRINGEMENT,
 * MERCHANTABILITY OR FITNESS FOR A PARTICULAR PURPOSE. Please refer to the
 * AGPL (http://www.gnu.org/licenses/agpl-3.0.txt) for more details.
 *
 */

#ifndef SESSION_USER_SETTINGS_HPP
#define SESSION_USER_SETTINGS_HPP

#include <string>

#include <boost/utility.hpp>
#include <boost/scoped_ptr.hpp>
#include <boost/signal.hpp>

#include <core/Settings.hpp>
#include <core/FilePath.hpp>

#include <core/json/Json.hpp>

#include <core/system/FileChangeEvent.hpp>

<<<<<<< HEAD
namespace rsession {
=======
namespace rstudio {
namespace session {
>>>>>>> 41b8cc23

// singleton
class UserSettings;
UserSettings& userSettings();   

struct CRANMirror
{
   std::string name;
   std::string host;
   std::string url;
   std::string country;
};

struct BioconductorMirror
{
   std::string name;
   std::string url;
};

class UserSettings : boost::noncopyable
{
private:
   UserSettings() {}
   friend UserSettings& userSettings();

public:
   boost::signal<void()> onChanged;

public:
   // COPYING: boost::noncopyable
   
   // intialize
   core::Error initialize();
   
   // enable batch updates
   void beginUpdate() { settings_.beginUpdate(); }
   void endUpdate() { settings_.endUpdate(); }

   // context id
   std::string contextId() const;
   void setContextId(const std::string& contextId);

   // old context-id (for migrating untitled files)
   std::string oldContextId() const;

   // agreement hash code
   std::string agreementHash() const;
   void setAgreementHash(const std::string& hash) ;
   
   // did we already auto-create the profile?
   bool autoCreatedProfile() const;
   void setAutoCreatedProfile(bool autoCreated) ;

   core::json::Object uiPrefs() const;
   void setUiPrefs(const core::json::Object& prefsObject);

   // readers for ui prefs
   bool useSpacesForTab() const;
   int numSpacesForTab() const;
   bool autoAppendNewline() const;
   bool stripTrailingWhitespace() const;
   std::string defaultEncoding() const;
   std::string defaultSweaveEngine() const;
   std::string defaultLatexProgram() const;
   bool alwaysEnableRnwCorcordance() const;
   bool handleErrorsInUserCodeOnly() const;
   int shinyViewerType() const;

   bool rProfileOnResume() const;
   void setRprofileOnResume(bool rProfileOnResume);

   bool alwaysRestoreLastProject() const;
   void setAlwaysRestoreLastProject(bool alwaysRestore);

   int saveAction() const;
   void setSaveAction(int saveAction);

   bool loadRData() const;
   void setLoadRData(bool loadRData);

   core::FilePath initialWorkingDirectory() const;
   void setInitialWorkingDirectory(const core::FilePath& filePath);

   bool alwaysSaveHistory() const;
   void setAlwaysSaveHistory(bool alwaysSave);

   bool removeHistoryDuplicates() const;
   void setRemoveHistoryDuplicates(bool removeDuplicates);

   CRANMirror cranMirror() const;
   void setCRANMirror(const CRANMirror& cranMirror);

   BioconductorMirror bioconductorMirror() const;
   void setBioconductorMirror(const BioconductorMirror& bioconductorMirror);

   bool vcsEnabled() const;
   void setVcsEnabled(bool enabled);

   core::FilePath gitExePath() const;
   void setGitExePath(const core::FilePath& gitExePath);

   core::FilePath svnExePath() const;
   void setSvnExePath(const core::FilePath& svnExePath);

   core::FilePath vcsTerminalPath() const;
   void setVcsTerminalPath(const core::FilePath& terminalPath);

   bool vcsUseGitBash() const;
   void setVcsUseGitBash(bool useGitBash);

   bool cleanTexi2DviOutput() const;
   void setCleanTexi2DviOutput(bool cleanTexi2DviOutput);

   bool enableLaTeXShellEscape() const;
   void setEnableLaTeXShellEscape(bool enableShellEscape);

   std::string spellingLanguage() const;
   std::vector<std::string> spellingCustomDictionaries() const;

   bool useInternet2() const;
   void setUseInternet2(bool useInternet2);

   bool cleanupAfterRCmdCheck() const;
   void setCleanupAfterRCmdCheck(bool cleanup);

   bool hideObjectFiles() const;
   void setHideObjectFiles(bool hide);

   bool viewDirAfterRCmdCheck() const;
   void setViewDirAfterRCmdCheck(bool viewDir);

   int errorHandlerType() const;
   void setErrorHandlerType(int type);

   bool useDevtools() const;
   void setUseDevtools(bool useDevtools);

   int clangVerbose() const;
   void setClangVerbose(int level);

private:

   void onSettingsFileChanged(
                        const core::system::FileChangeEvent& changeEvent);

   core::FilePath getWorkingDirectoryValue(const std::string& key) const;
   void setWorkingDirectoryValue(const std::string& key,
                                 const core::FilePath& filePath) ;

   void updatePrefsCache(const core::json::Object& uiPrefs) const;

   template <typename T>
   T readUiPref(const boost::scoped_ptr<T>& pPref) const
   {
      if (!pPref)
         updatePrefsCache(uiPrefs());

      return *pPref;
   }

private:
   core::FilePath settingsFilePath_;
   core::Settings settings_;

   // cached prefs values
   mutable boost::scoped_ptr<bool> pUseSpacesForTab_;
   mutable boost::scoped_ptr<int> pNumSpacesForTab_;
   mutable boost::scoped_ptr<bool> pAutoAppendNewline_;
   mutable boost::scoped_ptr<bool> pStripTrailingWhitespace_;
   mutable boost::scoped_ptr<std::string> pDefaultEncoding_;
   mutable boost::scoped_ptr<std::string> pDefaultSweaveEngine_;
   mutable boost::scoped_ptr<std::string> pDefaultLatexProgram_;
   mutable boost::scoped_ptr<bool> pAlwaysEnableRnwConcordance_;
   mutable boost::scoped_ptr<std::string> pSpellingLanguage_;
   mutable boost::scoped_ptr<core::json::Array> pSpellingCustomDicts_;
   mutable boost::scoped_ptr<bool> pHandleErrorsInUserCodeOnly_;
   mutable boost::scoped_ptr<int> pShinyViewerType_;
};
   
} // namespace session
} // namespace rstudio

#endif // SESSION_USER_SETTINGS_HPP
<|MERGE_RESOLUTION|>--- conflicted
+++ resolved
@@ -29,12 +29,8 @@
 
 #include <core/system/FileChangeEvent.hpp>
 
-<<<<<<< HEAD
-namespace rsession {
-=======
 namespace rstudio {
 namespace session {
->>>>>>> 41b8cc23
 
 // singleton
 class UserSettings;
