--- conflicted
+++ resolved
@@ -50,12 +50,8 @@
 }
 }
 
-<<<<<<< HEAD
-namespace rsession {
-=======
 namespace rstudio {
 namespace session {
->>>>>>> 41b8cc23
 
 // abstract base (insulate clients from knowledge of protocol-specifics)
 class HttpConnection
